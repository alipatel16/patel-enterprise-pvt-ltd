import React, { useState, useEffect } from "react";
import { useNavigate } from "react-router-dom";
import {
  Box,
  Container,
  Grid,
  Card,
  CardContent,
  Typography,
  Button,
  IconButton,
  AppBar,
  Toolbar,
  Drawer,
  ListItemIcon,
  Badge,
  Avatar,
  Menu,
  MenuItem,
  Divider,
  useTheme,
  useMediaQuery,
  Fab,
  Alert,
  CircularProgress,
  LinearProgress,
  Chip,
  alpha,
} from "@mui/material";
import {
  Menu as MenuIcon,
  People as PeopleIcon,
  Badge as BadgeIcon,
  Receipt as ReceiptIcon,
  History as HistoryIcon,
  Notifications as NotificationsIcon,
  ExitToApp as LogoutIcon,
  Add as AddIcon,
  Person as PersonIcon,
  TrendingUp as TrendingUpIcon,
  TrendingDown as TrendingDownIcon,
  AttachMoney as MoneyIcon,
  Schedule as ScheduleIcon,
  LocalShipping as DeliveryIcon,
  ChecklistRtl as ChecklistIcon,
  AssignmentTurnedIn as TaskIcon,
  Refresh as RefreshIcon,
  CheckCircle as CheckCircleIcon,
  Assessment as AssessmentIcon,
  Warning as WarningIcon,
  ShoppingCart as ShoppingCartIcon,
} from "@mui/icons-material";

import { useAuth } from "../../contexts/AuthContext/AuthContext";
import { useUserType } from "../../contexts/UserTypeContext/UserTypeContext";
import { USER_ROLES } from "../../utils/constants/appConstants";
import LoadingSpinner from "../../components/common/UI/LoadingSpinner";
import checklistService from "../../services/checklistService";
<<<<<<< HEAD
import employeeService from "../../services/api/employeeService";
import DrawerContent from "../../components/common/Navigation/DrawerContent";
import { formatCurrency, formatDate } from "../../utils/helpers/formatHelpers";

import optimizedCustomerService from "../../services/api/optimizedCustomerService";
import optimizedSalesService from "../../services/api/optimizedSalesService";
=======
import customerService from "../../services/api/customerService";
import employeeService from "../../services/api/employeeService";
import salesService from "../../services/api/salesService";
import DrawerContent from "../../components/common/Navigation/DrawerContent";
import { formatCurrency, formatDate } from "../../utils/helpers/formatHelpers";
>>>>>>> 72bf3031

const DRAWER_WIDTH = 240;

const DashboardPage = () => {
  const navigate = useNavigate();
  const theme = useTheme();
  const isMobile = useMediaQuery(theme.breakpoints.down("md"));

  const { user, signOut, canManageEmployees } = useAuth();
  const { getDisplayName, getAppTitle, getThemeColors, userType } = useUserType();

  const [mobileOpen, setMobileOpen] = useState(false);
  const [anchorEl, setAnchorEl] = useState(null);
  const [loading, setLoading] = useState(true);
  const [refreshing, setRefreshing] = useState(false);
  const [success, setSuccess] = useState("");
  const [error, setError] = useState("");

  const [dashboardData, setDashboardData] = useState({
    customers: {
      total: 0,
      wholesalers: 0,
      retailers: 0,
      individuals: 0,
      firms: 0,
      schools: 0,
      trend: 0,
    },
    employees: {
      total: 0,
      active: 0,
      inactive: 0,
      byRole: {},
      byDepartment: {},
    },
    sales: {
      totalSales: 0,
      totalAmount: 0,
      totalAmountPaid: 0,
      todaysSales: 0,
      todaysAmount: 0,
      todaysAmountPaid: 0,
      pendingPayments: 0,
      pendingDeliveries: 0,
      paidInvoices: 0,
      outstandingAmount: 0,
      statsByCategory: {},
      monthlyGrowth: 0,
    },
    recentSales: [],
    checklists: {
      todayTotal: 0,
      todayPending: 0,
      todayCompleted: 0,
    },
  });

  const [checklistGenerationInfo, setChecklistGenerationInfo] = useState(null);

  const themeColors = getThemeColors();

  useEffect(() => {
    if (userType && user) {
      loadDashboardData();
    }
  }, [userType, user]);

  const loadDashboardData = async () => {
    if (!userType || !user) {
      console.log("Waiting for userType and user to be available...");
      return;
    }

    try {
      setLoading(true);
      console.log("Loading comprehensive dashboard analytics...");

      const promises = [];

<<<<<<< HEAD
      promises.push(optimizedCustomerService.getCustomerStats(userType));
      promises.push(optimizedSalesService.getSalesStats(userType));
      promises.push(optimizedSalesService.getRecentSales(userType, 10));
      promises.push(optimizedSalesService.getPendingDeliveriesCount(userType));
=======
      promises.push(customerService.getCustomerStats(userType));
      promises.push(salesService.getSalesStats(userType));
      promises.push(salesService.getSales(userType, {}));
>>>>>>> 72bf3031

      if (canManageEmployees()) {
        promises.push(employeeService.getEmployeeStats(userType));
        promises.push(checklistService.getDashboardStats(userType, user));
        promises.push(checklistService.getGenerationStatus(userType));
      } else {
        promises.push(Promise.resolve(null));
        promises.push(checklistService.getDashboardStats(userType, user));
        promises.push(Promise.resolve(null));
      }

      const [
        customerStats,
        salesStats,
<<<<<<< HEAD
        recentSales,
        pendingDeliveriesCount,
=======
        allSales,
>>>>>>> 72bf3031
        employeeStats,
        checklistStats,
        generationStatus,
      ] = await Promise.all(promises);

      console.log("Raw salesStats:", salesStats);
      console.log("Raw customerStats:", customerStats);

<<<<<<< HEAD
      const monthlyGrowth = salesStats.todaysRevenue > 0 && salesStats.totalRevenue > 0
        ? ((salesStats.todaysRevenue / 30) / (salesStats.totalRevenue / 365)) * 100 - 100
          : 0;
=======
      const recentSales = allSales
        .filter((sale) => sale.saleDate)
        .sort((a, b) => new Date(b.saleDate) - new Date(a.saleDate))
        .slice(0, 10);

      const monthlyGrowth = salesStats.todaysRevenue > 0 && salesStats.totalRevenue > 0
        ? ((salesStats.todaysRevenue / 30) / (salesStats.totalRevenue / 365)) * 100 - 100
        : 0;
>>>>>>> 72bf3031

      const mappedSalesData = {
        totalSales: salesStats.totalSales || 0,
        totalAmount: salesStats.totalRevenue || 0,
        totalAmountPaid: salesStats.statsByCategory?.paid?.paidAmount || 0,
        todaysSales: salesStats.todaysSales || 0,
        todaysAmount: salesStats.todaysRevenue || 0,
        todaysAmountPaid: salesStats.statsByCategory?.paid?.paidAmount || 0,
        pendingPayments: salesStats.pendingInvoices || 0,
<<<<<<< HEAD
        pendingDeliveries: pendingDeliveriesCount || 0,
=======
        pendingDeliveries: allSales.filter(s => s.deliveryStatus !== 'delivered').length,
>>>>>>> 72bf3031
        paidInvoices: salesStats.paidInvoices || 0,
        outstandingAmount: salesStats.outstandingAmount || 0,
        statsByCategory: salesStats.statsByCategory || {},
        monthlyGrowth: monthlyGrowth.toFixed(1),
      };

      console.log("Mapped sales data:", mappedSalesData);

      setDashboardData({
        customers: {
          ...customerStats,
          trend: 0,
        },
        employees: employeeStats || {
          total: 0,
          active: 0,
          inactive: 0,
          byRole: {},
          byDepartment: {},
        },
        sales: mappedSalesData,
        recentSales,
        checklists: checklistStats || {
          todayTotal: 0,
          todayPending: 0,
          todayCompleted: 0,
        },
      });

      setChecklistGenerationInfo(generationStatus);

      console.log("Dashboard data loaded successfully");
    } catch (error) {
      console.error("Error loading dashboard data:", error);
      setError("Failed to load dashboard data. Please refresh the page.");
    } finally {
      setLoading(false);
    }
  };

  const handleManualGeneration = async () => {
    try {
      setRefreshing(true);
      setSuccess("");
      setError("");

      console.log("Admin triggered manual checklist generation...");

      const result = await checklistService.manualGenerateAllAssignments(
        userType,
        user
      );

      console.log("Manual generation result:", result);

      await loadDashboardData();

      setSuccess(
        `Manual generation completed! Generated ${result.totalGenerated} assignments for checked-in employees`
      );

      setTimeout(() => setSuccess(""), 5000);
    } catch (error) {
      console.error("Error in manual generation:", error);
      setError(`Manual generation failed: ${error.message}`);
      setTimeout(() => setError(""), 5000);
    } finally {
      setRefreshing(false);
    }
  };

  const handleDrawerToggle = () => {
    setMobileOpen(!mobileOpen);
  };

  const handleProfileMenuOpen = (event) => {
    setAnchorEl(event.currentTarget);
  };

  const handleProfileMenuClose = () => {
    setAnchorEl(null);
  };

  const handleLogout = async () => {
    try {
      await signOut();
      navigate("/login");
    } catch (error) {
      console.error("Logout error:", error);
    }
  };

  const getStatsCards = () => {
    const data = dashboardData;
<<<<<<< HEAD

=======
    
>>>>>>> 72bf3031
    const baseCards = [
      {
        title: "Total Customers",
        value: data.customers.total,
        subtitle: `${data.customers.wholesalers} Wholesalers • ${data.customers.retailers} Retailers`,
        icon: PeopleIcon,
        color: themeColors.primary,
        trend: data.customers.trend,
        action: () => navigate("/customers"),
      },
      {
        title: "Monthly Revenue",
        value: formatCurrency(data.sales.totalAmount),
        subtitle: `${formatCurrency(data.sales.totalAmountPaid)} collected`,
        icon: MoneyIcon,
        color: "#4caf50",
        trend: parseFloat(data.sales.monthlyGrowth),
        action: () => navigate("/sales/history"),
      },
      {
        title: "Today's Sales",
        value: formatCurrency(data.sales.todaysAmount),
        subtitle: `${data.sales.todaysSales} invoices`,
        icon: ShoppingCartIcon,
        color: "#2196f3",
        badge: data.sales.todaysSales,
        action: () => navigate("/sales/create"),
      },
      {
        title: "Pending Payments",
        value: formatCurrency(data.sales.outstandingAmount),
        subtitle: `${data.sales.pendingPayments} invoices pending`,
        icon: WarningIcon,
        color: "#ff9800",
        badge: data.sales.pendingPayments > 0,
        urgent: data.sales.pendingPayments > 0,
        action: () => navigate("/sales/history?filter=pending"),
      },
    ];

    if (canManageEmployees()) {
      baseCards.splice(1, 0, {
        title: "Total Employees",
        value: data.employees.total,
        subtitle: `${data.employees.active} active`,
        icon: BadgeIcon,
        color: themeColors.secondary,
        action: () => navigate("/employees"),
      });

      baseCards.push({
        title: "Today's Checklists",
        value: `${data.checklists.todayCompleted}/${data.checklists.todayTotal}`,
        subtitle:
          data.checklists.todayTotal === 0
            ? "Generated on employee check-in"
            : `${data.checklists.todayPending} pending tasks`,
        icon: ChecklistIcon,
        color: "#9c27b0",
<<<<<<< HEAD
        progress:
          data.checklists.todayTotal > 0
            ? (data.checklists.todayCompleted / data.checklists.todayTotal) *
              100
            : 0,
=======
        progress: data.checklists.todayTotal > 0 
          ? (data.checklists.todayCompleted / data.checklists.todayTotal) * 100 
          : 0,
>>>>>>> 72bf3031
        action: () => navigate("/checklists"),
      });

      baseCards.push({
        title: "Pending Deliveries",
        value: data.sales.pendingDeliveries,
        subtitle: "Orders awaiting delivery",
        icon: DeliveryIcon,
        color: "#e91e63",
        badge: data.sales.pendingDeliveries > 0,
        action: () => navigate("/sales/history?filter=pending-delivery"),
      });
    } else {
      baseCards.push({
        title: "My Checklists",
        value: `${data.checklists.todayCompleted}/${data.checklists.todayTotal}`,
        subtitle:
          data.checklists.todayTotal === 0
            ? "Check in to get your assignments"
            : `${data.checklists.todayPending} pending tasks`,
        icon: TaskIcon,
        color: "#9c27b0",
<<<<<<< HEAD
        progress:
          data.checklists.todayTotal > 0
            ? (data.checklists.todayCompleted / data.checklists.todayTotal) *
              100
            : 0,
=======
        progress: data.checklists.todayTotal > 0 
          ? (data.checklists.todayCompleted / data.checklists.todayTotal) * 100 
          : 0,
>>>>>>> 72bf3031
        action: () => navigate("/my-checklists"),
      });
    }

    return baseCards;
  };

  if (loading) {
    return <LoadingSpinner />;
  }

  const statsCards = getStatsCards();
<<<<<<< HEAD
  const notificationCount =
    (dashboardData.sales.pendingPayments || 0) +
    (dashboardData.sales.pendingDeliveries || 0);
=======
  const notificationCount = (dashboardData.sales.pendingPayments || 0) + (dashboardData.sales.pendingDeliveries || 0);
>>>>>>> 72bf3031

  return (
    <Box sx={{ display: "flex" }}>
      <AppBar
        position="fixed"
        sx={{
          width: { md: `calc(100% - ${DRAWER_WIDTH}px)` },
          ml: { md: `${DRAWER_WIDTH}px` },
        }}
      >
        <Toolbar>
          <IconButton
            color="inherit"
            aria-label="open drawer"
            edge="start"
            onClick={handleDrawerToggle}
            sx={{ mr: 2, display: { md: "none" } }}
          >
            <MenuIcon />
          </IconButton>

          <Typography variant="h6" noWrap component="div" sx={{ flexGrow: 1 }}>
            {getAppTitle()} - Dashboard
          </Typography>

          <Box display="flex" alignItems="center" gap={1}>
            <IconButton
              color="inherit"
              onClick={() => navigate("/notifications")}
            >
<<<<<<< HEAD
              <Badge badgeContent={notificationCount} color="error">
=======
              <Badge
                badgeContent={notificationCount}
                color="error"
              >
>>>>>>> 72bf3031
                <NotificationsIcon />
              </Badge>
            </IconButton>

            <IconButton color="inherit" onClick={handleProfileMenuOpen}>
              <Avatar
                sx={{
                  width: 32,
                  height: 32,
                  bgcolor: "secondary.main",
                  fontSize: "0.875rem",
                }}
              >
                {user?.name?.charAt(0)?.toUpperCase() || "U"}
              </Avatar>
            </IconButton>
          </Box>
        </Toolbar>
      </AppBar>

      <Box
        component="nav"
        sx={{ width: { md: DRAWER_WIDTH }, flexShrink: { md: 0 } }}
      >
        <Drawer
          variant={isMobile ? "temporary" : "permanent"}
          open={isMobile ? mobileOpen : true}
          onClose={handleDrawerToggle}
          ModalProps={{
            keepMounted: true,
          }}
          sx={{
            "& .MuiDrawer-paper": {
              boxSizing: "border-box",
              width: DRAWER_WIDTH,
            },
          }}
        >
          <DrawerContent
            onItemClick={() => {
              if (isMobile) setMobileOpen(false);
            }}
          />
        </Drawer>
      </Box>

      <Box
        component="main"
        sx={{
          flexGrow: 1,
          p: 3,
          width: { md: `calc(100% - ${DRAWER_WIDTH}px)` },
          mt: 8,
        }}
      >
        <Container maxWidth="xl">
          {error && (
            <Alert severity="error" sx={{ mb: 3 }} onClose={() => setError("")}>
              {error}
            </Alert>
          )}

          {success && (
            <Alert
              severity="success"
              sx={{ mb: 3 }}
              onClose={() => setSuccess("")}
            >
              {success}
            </Alert>
          )}

          <Box mb={4}>
<<<<<<< HEAD
            <Box
              sx={{
                display: "flex",
                justifyContent: "space-between",
                alignItems: "center",
                mb: 2,
                flexWrap: "wrap",
                gap: 2,
              }}
            >
=======
            <Box sx={{ display: 'flex', justifyContent: 'space-between', alignItems: 'center', mb: 2, flexWrap: 'wrap', gap: 2 }}>
>>>>>>> 72bf3031
              <Box>
                <Typography
                  variant="h4"
                  component="h1"
                  gutterBottom
                  sx={{
                    fontWeight: 700,
                    fontSize: { xs: "1.5rem", sm: "2rem", md: "2.125rem" },
                  }}
                >
                  Welcome back, {user?.name}! 👋
                </Typography>
                <Typography
                  variant="body1"
                  color="text.secondary"
                  sx={{ fontSize: { xs: "0.875rem", sm: "1rem" } }}
                >
<<<<<<< HEAD
                  Here's what's happening in your{" "}
                  {getDisplayName().toLowerCase()} showroom today.
                </Typography>
              </Box>

              <Box sx={{ display: "flex", gap: 1 }}>
=======
                  Here's what's happening in your {getDisplayName().toLowerCase()}{" "}
                  showroom today.
                </Typography>
              </Box>
              
              <Box sx={{ display: 'flex', gap: 1 }}>
>>>>>>> 72bf3031
                <Button
                  variant="outlined"
                  startIcon={<RefreshIcon />}
                  onClick={loadDashboardData}
                  disabled={refreshing}
<<<<<<< HEAD
                  size={isMobile ? "small" : "medium"}
=======
                  size={isMobile ? 'small' : 'medium'}
>>>>>>> 72bf3031
                >
                  Refresh
                </Button>
                <Button
                  variant="contained"
                  startIcon={<AddIcon />}
<<<<<<< HEAD
                  onClick={() => navigate("/sales/create")}
                  size={isMobile ? "small" : "medium"}
=======
                  onClick={() => navigate('/sales/create')}
                  size={isMobile ? 'small' : 'medium'}
>>>>>>> 72bf3031
                >
                  New Invoice
                </Button>
              </Box>
            </Box>
<<<<<<< HEAD

=======
            
>>>>>>> 72bf3031
            {refreshing && <LinearProgress sx={{ mb: 2 }} />}
          </Box>

          {canManageEmployees() && (
            <Box mb={4}>
              <Card
                sx={{
                  bgcolor: "background.paper",
                  border: 1,
                  borderColor: "primary.main",
                }}
              >
                <CardContent>
                  <Box
                    display="flex"
                    flexDirection={{ xs: "column", md: "row" }}
                    justifyContent={{ xs: "flex-start", md: "space-between" }}
                    alignItems={{ xs: "stretch", md: "center" }}
                    gap={{ xs: 2, md: 0 }}
                  >
                    <Box flex={1} sx={{ minWidth: 0 }}>
                      <Typography
                        variant="h6"
                        gutterBottom
                        sx={{
                          fontSize: { xs: "1.1rem", sm: "1.25rem" },
                        }}
                      >
                        Check-in Based Checklist System
                      </Typography>

<<<<<<< HEAD
                      <Box display="flex" alignItems="center" gap={1} mb={2}>
=======
                      <Box
                        display="flex"
                        alignItems="center"
                        gap={1}
                        mb={2}
                      >
>>>>>>> 72bf3031
                        <CheckCircleIcon
                          color="success"
                          sx={{ fontSize: "1.5rem" }}
                        />
<<<<<<< HEAD
                        <Typography variant="body2" color="success.main">
                          Assignments generated automatically on employee
                          check-in
                        </Typography>
                      </Box>

                      {checklistGenerationInfo &&
                        checklistGenerationInfo.todayStats && (
                          <Box>
                            <Typography variant="body2" color="textSecondary">
                              Today's Status:{" "}
                              {
                                checklistGenerationInfo.todayStats
                                  .todayCompleted
                              }
                              /{checklistGenerationInfo.todayStats.todayTotal}{" "}
                              assignments completed
                            </Typography>

                            {checklistGenerationInfo.todayStats.todayTotal ===
                              0 && (
                              <Typography
                                variant="caption"
                                color="info.main"
                                sx={{ display: "block", mt: 1 }}
                              >
                                ℹ️ No assignments yet - employees will get
                                assignments when they check in
                              </Typography>
                            )}
                          </Box>
                        )}
                    </Box>

                    <Box display="flex" gap={2}>
=======
                        <Typography
                          variant="body2"
                          color="success.main"
                        >
                          Assignments generated automatically on employee check-in
                        </Typography>
                      </Box>

                      {checklistGenerationInfo && checklistGenerationInfo.todayStats && (
                        <Box>
                          <Typography variant="body2" color="textSecondary">
                            Today's Status:{" "}
                            {checklistGenerationInfo.todayStats.todayCompleted}/
                            {checklistGenerationInfo.todayStats.todayTotal} assignments completed
                          </Typography>

                          {checklistGenerationInfo.todayStats.todayTotal === 0 && (
                            <Typography
                              variant="caption"
                              color="info.main"
                              sx={{ display: "block", mt: 1 }}
                            >
                              ℹ️ No assignments yet - employees will get assignments when they check in
                            </Typography>
                          )}
                        </Box>
                      )}
                    </Box>

                    <Box
                      display="flex"
                      gap={2}
                    >
>>>>>>> 72bf3031
                      <Button
                        variant="outlined"
                        startIcon={refreshing ? <CircularProgress size={16} /> : <RefreshIcon />}
                        onClick={loadDashboardData}
                        disabled={refreshing}
                        size="small"
                      >
                        Refresh
                      </Button>

                      <Button
                        variant="contained"
                        startIcon={refreshing ? <CircularProgress size={16} /> : <AddIcon />}
                        onClick={handleManualGeneration}
                        disabled={refreshing}
                        color="primary"
                        size="small"
                      >
                        {refreshing ? "Generating..." : "Generate for Checked-in"}
                      </Button>
                    </Box>
                  </Box>
                </CardContent>
              </Card>
            </Box>
          )}

          <Grid container spacing={3} mb={4}>
            {statsCards.map((card, index) => {
              const Icon = card.icon;
              return (
                <Grid item xs={12} sm={6} lg={4} xl={3} key={index}>
                  <Card
                    sx={{
                      cursor: "pointer",
                      transition: "all 0.3s ease",
<<<<<<< HEAD
                      height: "100%",
                      border: card.urgent ? `2px solid ${card.color}` : "none",
                      background: card.urgent
                        ? `linear-gradient(135deg, ${alpha(
                            card.color,
                            0.05
                          )}, ${alpha(card.color, 0.02)})`
                        : "none",
=======
                      height: '100%',
                      border: card.urgent ? `2px solid ${card.color}` : 'none',
                      background: card.urgent 
                        ? `linear-gradient(135deg, ${alpha(card.color, 0.05)}, ${alpha(card.color, 0.02)})`
                        : 'none',
>>>>>>> 72bf3031
                      "&:hover": {
                        transform: "translateY(-4px)",
                        boxShadow: 6,
                      },
                    }}
                    onClick={card.action}
                  >
                    <CardContent>
<<<<<<< HEAD
                      <Box
                        display="flex"
                        alignItems="flex-start"
                        justifyContent="space-between"
                        mb={2}
                      >
=======
                      <Box display="flex" alignItems="flex-start" justifyContent="space-between" mb={2}>
>>>>>>> 72bf3031
                        <Box
                          sx={{
                            p: 1.5,
                            borderRadius: 2,
                            backgroundColor: alpha(card.color, 0.1),
                          }}
                        >
                          <Icon sx={{ color: card.color, fontSize: 32 }} />
                        </Box>
<<<<<<< HEAD

=======
                        
>>>>>>> 72bf3031
                        {card.badge && (
                          <Chip
                            label="Action Required"
                            size="small"
                            color="error"
<<<<<<< HEAD
                            sx={{ fontSize: "0.625rem" }}
=======
                            sx={{ fontSize: '0.625rem' }}
>>>>>>> 72bf3031
                          />
                        )}
                      </Box>

                      <Typography
                        variant="h4"
                        component="h2"
                        fontWeight="bold"
                        color={card.urgent ? "error.main" : "inherit"}
                        sx={{ mb: 0.5 }}
                      >
                        {card.value}
                      </Typography>

                      <Typography
                        color="textSecondary"
                        variant="body2"
                        sx={{ mb: 1, fontWeight: 500 }}
                      >
                        {card.title}
                      </Typography>

                      {card.subtitle && (
<<<<<<< HEAD
                        <Typography
                          variant="caption"
                          color="textSecondary"
                          display="block"
                        >
=======
                        <Typography variant="caption" color="textSecondary" display="block">
>>>>>>> 72bf3031
                          {card.subtitle}
                        </Typography>
                      )}

                      {card.trend !== undefined && card.trend !== 0 && (
<<<<<<< HEAD
                        <Box
                          display="flex"
                          alignItems="center"
                          gap={0.5}
                          mt={1}
                        >
=======
                        <Box display="flex" alignItems="center" gap={0.5} mt={1}>
>>>>>>> 72bf3031
                          {card.trend > 0 ? (
                            <TrendingUpIcon fontSize="small" color="success" />
                          ) : (
                            <TrendingDownIcon fontSize="small" color="error" />
                          )}
                          <Typography
                            variant="caption"
<<<<<<< HEAD
                            color={
                              card.trend > 0 ? "success.main" : "error.main"
                            }
=======
                            color={card.trend > 0 ? "success.main" : "error.main"}
>>>>>>> 72bf3031
                            fontWeight={600}
                          >
                            {Math.abs(card.trend).toFixed(1)}%
                          </Typography>
                        </Box>
                      )}

                      {card.progress !== undefined && (
                        <Box mt={2}>
<<<<<<< HEAD
                          <LinearProgress
                            variant="determinate"
=======
                          <LinearProgress 
                            variant="determinate" 
>>>>>>> 72bf3031
                            value={card.progress}
                            sx={{
                              height: 6,
                              borderRadius: 3,
                              backgroundColor: alpha(card.color, 0.1),
<<<<<<< HEAD
                              "& .MuiLinearProgress-bar": {
                                backgroundColor: card.color,
                              },
=======
                              '& .MuiLinearProgress-bar': {
                                backgroundColor: card.color,
                              }
>>>>>>> 72bf3031
                            }}
                          />
                        </Box>
                      )}
                    </CardContent>
                  </Card>
                </Grid>
              );
            })}
          </Grid>

          <Grid container spacing={3}>
            <Grid item xs={12} lg={8}>
<<<<<<< HEAD
              <Card sx={{ height: "100%" }}>
                <CardContent>
                  <Box
                    sx={{
                      display: "flex",
                      justifyContent: "space-between",
                      alignItems: "center",
                      mb: 3,
                    }}
                  >
                    <Typography variant="h6" fontWeight={600}>
                      Recent Sales
                    </Typography>
                    <Button
                      size="small"
                      onClick={() => navigate("/sales/history")}
                    >
                      View All
                    </Button>
                  </Box>

                  {dashboardData.recentSales.length > 0 ? (
                    <Box>
                      {dashboardData.recentSales
                        .slice(0, 5)
                        .map((sale, index) => (
                          <Box
                            key={sale.id || index}
                            sx={{
                              p: 2,
                              mb: 1,
                              borderRadius: 1,
                              border: "1px solid",
                              borderColor: "divider",
                              cursor: "pointer",
                              transition: "all 0.2s",
                              "&:hover": {
                                backgroundColor: alpha(
                                  themeColors.primary,
                                  0.04
                                ),
                                borderColor: themeColors.primary,
                              },
                            }}
                            onClick={() => navigate(`/sales/view/${sale.id}`)}
                          >
                            <Box
                              display="flex"
                              justifyContent="space-between"
                              alignItems="center"
                            >
                              <Box flex={1}>
                                <Typography
                                  variant="subtitle2"
                                  fontWeight={600}
                                >
                                  {sale.customerName || "Unknown Customer"}
                                </Typography>
                                <Typography
                                  variant="caption"
                                  color="textSecondary"
                                >
                                  Invoice #{sale.invoiceNumber} •{" "}
                                  {formatDate(sale.saleDate || sale.createdAt)}
                                </Typography>
                              </Box>
                              <Box textAlign="right">
                                <Typography
                                  variant="subtitle1"
                                  fontWeight={600}
                                  color="success.main"
                                >
                                  {formatCurrency(
                                    sale.grandTotal || sale.totalAmount || 0
                                  )}
                                </Typography>
                                <Chip
                                  label={sale.paymentStatus || "pending"}
                                  size="small"
                                  color={
                                    sale.paymentStatus === "paid"
                                      ? "success"
                                      : "warning"
                                  }
                                  sx={{ fontSize: "0.625rem", height: 20 }}
                                />
                              </Box>
                            </Box>
                          </Box>
                        ))}
                    </Box>
                  ) : (
                    <Box
                      sx={{
                        display: "flex",
                        flexDirection: "column",
                        alignItems: "center",
                        py: 6,
                        color: "text.secondary",
                      }}
                    >
                      <ReceiptIcon sx={{ fontSize: 48, mb: 2, opacity: 0.5 }} />
                      <Typography variant="body1" gutterBottom>
                        No recent sales
                      </Typography>
                      <Typography variant="body2" sx={{ mb: 2 }}>
                        Create your first invoice to get started
                      </Typography>
                      <Button
                        variant="outlined"
                        startIcon={<AddIcon />}
                        onClick={() => navigate("/sales/create")}
                      >
                        Create Invoice
                      </Button>
                    </Box>
                  )}
                </CardContent>
              </Card>
            </Grid>

            <Grid item xs={12} lg={4}>
              <Card sx={{ height: "100%" }}>
                <CardContent>
                  <Typography variant="h6" fontWeight={600} gutterBottom>
                    Quick Actions
                  </Typography>

=======
              <Card sx={{ height: '100%' }}>
                <CardContent>
                  <Box sx={{ display: 'flex', justifyContent: 'space-between', alignItems: 'center', mb: 3 }}>
                    <Typography variant="h6" fontWeight={600}>
                      Recent Sales
                    </Typography>
                    <Button
                      size="small"
                      onClick={() => navigate('/sales/history')}
                    >
                      View All
                    </Button>
                  </Box>
                  
                  {dashboardData.recentSales.length > 0 ? (
                    <Box>
                      {dashboardData.recentSales.slice(0, 5).map((sale, index) => (
                        <Box
                          key={sale.id || index}
                          sx={{
                            p: 2,
                            mb: 1,
                            borderRadius: 1,
                            border: '1px solid',
                            borderColor: 'divider',
                            cursor: 'pointer',
                            transition: 'all 0.2s',
                            '&:hover': {
                              backgroundColor: alpha(themeColors.primary, 0.04),
                              borderColor: themeColors.primary,
                            }
                          }}
                          onClick={() => navigate(`/sales/view/${sale.id}`)}
                        >
                          <Box display="flex" justifyContent="space-between" alignItems="center">
                            <Box flex={1}>
                              <Typography variant="subtitle2" fontWeight={600}>
                                {sale.customerName || 'Unknown Customer'}
                              </Typography>
                              <Typography variant="caption" color="textSecondary">
                                Invoice #{sale.invoiceNumber} • {formatDate(sale.saleDate || sale.createdAt)}
                              </Typography>
                            </Box>
                            <Box textAlign="right">
                              <Typography variant="subtitle1" fontWeight={600} color="success.main">
                                {formatCurrency(sale.grandTotal || sale.totalAmount || 0)}
                              </Typography>
                              <Chip
                                label={sale.paymentStatus || 'pending'}
                                size="small"
                                color={sale.paymentStatus === 'paid' ? 'success' : 'warning'}
                                sx={{ fontSize: '0.625rem', height: 20 }}
                              />
                            </Box>
                          </Box>
                        </Box>
                      ))}
                    </Box>
                  ) : (
                    <Box
                      sx={{
                        display: 'flex',
                        flexDirection: 'column',
                        alignItems: 'center',
                        py: 6,
                        color: 'text.secondary'
                      }}
                    >
                      <ReceiptIcon sx={{ fontSize: 48, mb: 2, opacity: 0.5 }} />
                      <Typography variant="body1" gutterBottom>
                        No recent sales
                      </Typography>
                      <Typography variant="body2" sx={{ mb: 2 }}>
                        Create your first invoice to get started
                      </Typography>
                      <Button
                        variant="outlined"
                        startIcon={<AddIcon />}
                        onClick={() => navigate('/sales/create')}
                      >
                        Create Invoice
                      </Button>
                    </Box>
                  )}
                </CardContent>
              </Card>
            </Grid>

            <Grid item xs={12} lg={4}>
              <Card sx={{ height: '100%' }}>
                <CardContent>
                  <Typography variant="h6" fontWeight={600} gutterBottom>
                    Quick Actions
                  </Typography>
                  
>>>>>>> 72bf3031
                  <Grid container spacing={2}>
                    <Grid item xs={12}>
                      <Button
                        fullWidth
                        variant="contained"
                        startIcon={<AddIcon />}
                        onClick={() => navigate("/customers/add")}
<<<<<<< HEAD
                        sx={{
                          justifyContent: "flex-start",
                          textTransform: "none",
                        }}
=======
                        sx={{ justifyContent: 'flex-start', textTransform: 'none' }}
>>>>>>> 72bf3031
                      >
                        Add Customer
                      </Button>
                    </Grid>
<<<<<<< HEAD

=======
                    
>>>>>>> 72bf3031
                    <Grid item xs={12}>
                      <Button
                        fullWidth
                        variant="contained"
                        startIcon={<ReceiptIcon />}
                        onClick={() => navigate("/sales/create")}
<<<<<<< HEAD
                        sx={{
                          justifyContent: "flex-start",
                          textTransform: "none",
                        }}
=======
                        sx={{ justifyContent: 'flex-start', textTransform: 'none' }}
>>>>>>> 72bf3031
                      >
                        Create Invoice
                      </Button>
                    </Grid>

                    {canManageEmployees() && (
                      <>
                        <Grid item xs={12}>
                          <Button
                            fullWidth
                            variant="outlined"
                            startIcon={<BadgeIcon />}
                            onClick={() => navigate("/employees/add")}
<<<<<<< HEAD
                            sx={{
                              justifyContent: "flex-start",
                              textTransform: "none",
                            }}
=======
                            sx={{ justifyContent: 'flex-start', textTransform: 'none' }}
>>>>>>> 72bf3031
                          >
                            Add Employee
                          </Button>
                        </Grid>
<<<<<<< HEAD

=======
                        
>>>>>>> 72bf3031
                        <Grid item xs={12}>
                          <Button
                            fullWidth
                            variant="outlined"
                            startIcon={<ChecklistIcon />}
                            onClick={() => navigate("/checklists/create")}
<<<<<<< HEAD
                            sx={{
                              justifyContent: "flex-start",
                              textTransform: "none",
                            }}
=======
                            sx={{ justifyContent: 'flex-start', textTransform: 'none' }}
>>>>>>> 72bf3031
                          >
                            Create New Checklist
                          </Button>
                        </Grid>

                        <Grid item xs={12}>
                          <Button
                            fullWidth
                            variant="outlined"
                            startIcon={<RefreshIcon />}
                            onClick={handleManualGeneration}
                            disabled={refreshing}
<<<<<<< HEAD
                            sx={{
                              justifyContent: "flex-start",
                              textTransform: "none",
                            }}
=======
                            sx={{ justifyContent: 'flex-start', textTransform: 'none' }}
>>>>>>> 72bf3031
                            color="primary"
                          >
                            {refreshing ? "Generating..." : "Generate for Checked-in"}
                          </Button>
                        </Grid>

                        <Grid item xs={12}>
                          <Button
                            fullWidth
                            variant="outlined"
                            startIcon={<AssessmentIcon />}
<<<<<<< HEAD
                            onClick={() =>
                              navigate("/analytics/employee-sales")
                            }
                            sx={{
                              justifyContent: "flex-start",
                              textTransform: "none",
                            }}
=======
                            onClick={() => navigate("/analytics/employee-sales")}
                            sx={{ justifyContent: 'flex-start', textTransform: 'none' }}
>>>>>>> 72bf3031
                          >
                            Employee Analytics
                          </Button>
                        </Grid>

                        <Grid item xs={12}>
                          <Button
                            fullWidth
                            variant="outlined"
                            startIcon={<AssessmentIcon />}
                            onClick={() => navigate("/reports/employees")}
<<<<<<< HEAD
                            sx={{
                              justifyContent: "flex-start",
                              textTransform: "none",
                            }}
=======
                            sx={{ justifyContent: 'flex-start', textTransform: 'none' }}
>>>>>>> 72bf3031
                          >
                            Employee Reports
                          </Button>
                        </Grid>
                      </>
                    )}

                    {user?.role === USER_ROLES.EMPLOYEE && (
                      <>
                        <Grid item xs={12}>
                          <Button
                            fullWidth
                            variant="outlined"
                            startIcon={<ScheduleIcon />}
                            onClick={() => navigate("/attendance")}
<<<<<<< HEAD
                            sx={{
                              justifyContent: "flex-start",
                              textTransform: "none",
                            }}
=======
                            sx={{ justifyContent: 'flex-start', textTransform: 'none' }}
>>>>>>> 72bf3031
                          >
                            Check In (Get Checklists)
                          </Button>
                        </Grid>
<<<<<<< HEAD

=======
                        
>>>>>>> 72bf3031
                        <Grid item xs={12}>
                          <Button
                            fullWidth
                            variant="outlined"
                            startIcon={<TaskIcon />}
                            onClick={() => navigate("/my-checklists")}
<<<<<<< HEAD
                            sx={{
                              justifyContent: "flex-start",
                              textTransform: "none",
                            }}
=======
                            sx={{ justifyContent: 'flex-start', textTransform: 'none' }}
>>>>>>> 72bf3031
                          >
                            My Checklists
                          </Button>
                        </Grid>
                      </>
                    )}

                    <Grid item xs={12}>
                      <Button
                        fullWidth
                        variant="outlined"
                        startIcon={<HistoryIcon />}
                        onClick={() => navigate("/sales/history")}
<<<<<<< HEAD
                        sx={{
                          justifyContent: "flex-start",
                          textTransform: "none",
                        }}
=======
                        sx={{ justifyContent: 'flex-start', textTransform: 'none' }}
>>>>>>> 72bf3031
                      >
                        View Sales
                      </Button>
                    </Grid>
                  </Grid>

<<<<<<< HEAD
                  <Box
                    mt={3}
                    p={2}
                    sx={{
                      bgcolor: alpha(themeColors.primary, 0.05),
                      borderRadius: 1,
                    }}
                  >
                    <Typography
                      variant="subtitle2"
                      fontWeight={600}
                      gutterBottom
                    >
=======
                  <Box mt={3} p={2} sx={{ bgcolor: alpha(themeColors.primary, 0.05), borderRadius: 1 }}>
                    <Typography variant="subtitle2" fontWeight={600} gutterBottom>
>>>>>>> 72bf3031
                      Business Summary
                    </Typography>
                    <Box display="flex" justifyContent="space-between" mb={1}>
                      <Typography variant="caption" color="textSecondary">
                        Total Customers:
                      </Typography>
                      <Typography variant="caption" fontWeight={600}>
                        {dashboardData.customers.total}
                      </Typography>
                    </Box>
                    <Box display="flex" justifyContent="space-between" mb={1}>
                      <Typography variant="caption" color="textSecondary">
                        Monthly Sales:
                      </Typography>
                      <Typography variant="caption" fontWeight={600}>
                        {dashboardData.sales.totalSales}
                      </Typography>
                    </Box>
                    <Box display="flex" justifyContent="space-between" mb={1}>
                      <Typography variant="caption" color="textSecondary">
                        Revenue Collected:
                      </Typography>
<<<<<<< HEAD
                      <Typography
                        variant="caption"
                        fontWeight={600}
                        color="success.main"
                      >
=======
                      <Typography variant="caption" fontWeight={600} color="success.main">
>>>>>>> 72bf3031
                        {formatCurrency(dashboardData.sales.totalAmountPaid)}
                      </Typography>
                    </Box>
                    {canManageEmployees() && (
                      <Box display="flex" justifyContent="space-between">
                        <Typography variant="caption" color="textSecondary">
                          Active Employees:
                        </Typography>
                        <Typography variant="caption" fontWeight={600}>
                          {dashboardData.employees.active}
                        </Typography>
                      </Box>
                    )}
                  </Box>
                </CardContent>
              </Card>
            </Grid>
          </Grid>
        </Container>
      </Box>

      <Menu
        anchorEl={anchorEl}
        open={Boolean(anchorEl)}
        onClose={handleProfileMenuClose}
        onClick={handleProfileMenuClose}
      >
<<<<<<< HEAD
        <MenuItem onClick={() => navigate("/profile")}>
=======
        <MenuItem onClick={() => navigate('/profile')}>
>>>>>>> 72bf3031
          <ListItemIcon>
            <PersonIcon fontSize="small" />
          </ListItemIcon>
          Profile
        </MenuItem>
        <Divider />
        <MenuItem onClick={handleLogout}>
          <ListItemIcon>
            <LogoutIcon fontSize="small" />
          </ListItemIcon>
          Logout
        </MenuItem>
      </Menu>

      {isMobile && (
        <Fab
          color="primary"
          aria-label="add"
          sx={{
            position: "fixed",
            bottom: 16,
            right: 16,
          }}
          onClick={() => navigate("/sales/create")}
        >
          <AddIcon />
        </Fab>
      )}
    </Box>
  );
};

export default DashboardPage;<|MERGE_RESOLUTION|>--- conflicted
+++ resolved
@@ -56,20 +56,12 @@
 import { USER_ROLES } from "../../utils/constants/appConstants";
 import LoadingSpinner from "../../components/common/UI/LoadingSpinner";
 import checklistService from "../../services/checklistService";
-<<<<<<< HEAD
 import employeeService from "../../services/api/employeeService";
 import DrawerContent from "../../components/common/Navigation/DrawerContent";
 import { formatCurrency, formatDate } from "../../utils/helpers/formatHelpers";
 
 import optimizedCustomerService from "../../services/api/optimizedCustomerService";
 import optimizedSalesService from "../../services/api/optimizedSalesService";
-=======
-import customerService from "../../services/api/customerService";
-import employeeService from "../../services/api/employeeService";
-import salesService from "../../services/api/salesService";
-import DrawerContent from "../../components/common/Navigation/DrawerContent";
-import { formatCurrency, formatDate } from "../../utils/helpers/formatHelpers";
->>>>>>> 72bf3031
 
 const DRAWER_WIDTH = 240;
 
@@ -149,16 +141,10 @@
 
       const promises = [];
 
-<<<<<<< HEAD
       promises.push(optimizedCustomerService.getCustomerStats(userType));
       promises.push(optimizedSalesService.getSalesStats(userType));
       promises.push(optimizedSalesService.getRecentSales(userType, 10));
       promises.push(optimizedSalesService.getPendingDeliveriesCount(userType));
-=======
-      promises.push(customerService.getCustomerStats(userType));
-      promises.push(salesService.getSalesStats(userType));
-      promises.push(salesService.getSales(userType, {}));
->>>>>>> 72bf3031
 
       if (canManageEmployees()) {
         promises.push(employeeService.getEmployeeStats(userType));
@@ -173,12 +159,8 @@
       const [
         customerStats,
         salesStats,
-<<<<<<< HEAD
         recentSales,
         pendingDeliveriesCount,
-=======
-        allSales,
->>>>>>> 72bf3031
         employeeStats,
         checklistStats,
         generationStatus,
@@ -187,20 +169,9 @@
       console.log("Raw salesStats:", salesStats);
       console.log("Raw customerStats:", customerStats);
 
-<<<<<<< HEAD
       const monthlyGrowth = salesStats.todaysRevenue > 0 && salesStats.totalRevenue > 0
         ? ((salesStats.todaysRevenue / 30) / (salesStats.totalRevenue / 365)) * 100 - 100
           : 0;
-=======
-      const recentSales = allSales
-        .filter((sale) => sale.saleDate)
-        .sort((a, b) => new Date(b.saleDate) - new Date(a.saleDate))
-        .slice(0, 10);
-
-      const monthlyGrowth = salesStats.todaysRevenue > 0 && salesStats.totalRevenue > 0
-        ? ((salesStats.todaysRevenue / 30) / (salesStats.totalRevenue / 365)) * 100 - 100
-        : 0;
->>>>>>> 72bf3031
 
       const mappedSalesData = {
         totalSales: salesStats.totalSales || 0,
@@ -210,11 +181,7 @@
         todaysAmount: salesStats.todaysRevenue || 0,
         todaysAmountPaid: salesStats.statsByCategory?.paid?.paidAmount || 0,
         pendingPayments: salesStats.pendingInvoices || 0,
-<<<<<<< HEAD
         pendingDeliveries: pendingDeliveriesCount || 0,
-=======
-        pendingDeliveries: allSales.filter(s => s.deliveryStatus !== 'delivered').length,
->>>>>>> 72bf3031
         paidInvoices: salesStats.paidInvoices || 0,
         outstandingAmount: salesStats.outstandingAmount || 0,
         statsByCategory: salesStats.statsByCategory || {},
@@ -309,11 +276,7 @@
 
   const getStatsCards = () => {
     const data = dashboardData;
-<<<<<<< HEAD
-
-=======
-    
->>>>>>> 72bf3031
+
     const baseCards = [
       {
         title: "Total Customers",
@@ -373,17 +336,11 @@
             : `${data.checklists.todayPending} pending tasks`,
         icon: ChecklistIcon,
         color: "#9c27b0",
-<<<<<<< HEAD
         progress:
           data.checklists.todayTotal > 0
             ? (data.checklists.todayCompleted / data.checklists.todayTotal) *
               100
             : 0,
-=======
-        progress: data.checklists.todayTotal > 0 
-          ? (data.checklists.todayCompleted / data.checklists.todayTotal) * 100 
-          : 0,
->>>>>>> 72bf3031
         action: () => navigate("/checklists"),
       });
 
@@ -406,17 +363,11 @@
             : `${data.checklists.todayPending} pending tasks`,
         icon: TaskIcon,
         color: "#9c27b0",
-<<<<<<< HEAD
         progress:
           data.checklists.todayTotal > 0
             ? (data.checklists.todayCompleted / data.checklists.todayTotal) *
               100
             : 0,
-=======
-        progress: data.checklists.todayTotal > 0 
-          ? (data.checklists.todayCompleted / data.checklists.todayTotal) * 100 
-          : 0,
->>>>>>> 72bf3031
         action: () => navigate("/my-checklists"),
       });
     }
@@ -429,13 +380,9 @@
   }
 
   const statsCards = getStatsCards();
-<<<<<<< HEAD
   const notificationCount =
     (dashboardData.sales.pendingPayments || 0) +
     (dashboardData.sales.pendingDeliveries || 0);
-=======
-  const notificationCount = (dashboardData.sales.pendingPayments || 0) + (dashboardData.sales.pendingDeliveries || 0);
->>>>>>> 72bf3031
 
   return (
     <Box sx={{ display: "flex" }}>
@@ -466,14 +413,7 @@
               color="inherit"
               onClick={() => navigate("/notifications")}
             >
-<<<<<<< HEAD
               <Badge badgeContent={notificationCount} color="error">
-=======
-              <Badge
-                badgeContent={notificationCount}
-                color="error"
-              >
->>>>>>> 72bf3031
                 <NotificationsIcon />
               </Badge>
             </IconButton>
@@ -547,7 +487,6 @@
           )}
 
           <Box mb={4}>
-<<<<<<< HEAD
             <Box
               sx={{
                 display: "flex",
@@ -558,9 +497,6 @@
                 gap: 2,
               }}
             >
-=======
-            <Box sx={{ display: 'flex', justifyContent: 'space-between', alignItems: 'center', mb: 2, flexWrap: 'wrap', gap: 2 }}>
->>>>>>> 72bf3031
               <Box>
                 <Typography
                   variant="h4"
@@ -578,54 +514,32 @@
                   color="text.secondary"
                   sx={{ fontSize: { xs: "0.875rem", sm: "1rem" } }}
                 >
-<<<<<<< HEAD
                   Here's what's happening in your{" "}
                   {getDisplayName().toLowerCase()} showroom today.
                 </Typography>
               </Box>
 
               <Box sx={{ display: "flex", gap: 1 }}>
-=======
-                  Here's what's happening in your {getDisplayName().toLowerCase()}{" "}
-                  showroom today.
-                </Typography>
-              </Box>
-              
-              <Box sx={{ display: 'flex', gap: 1 }}>
->>>>>>> 72bf3031
                 <Button
                   variant="outlined"
                   startIcon={<RefreshIcon />}
                   onClick={loadDashboardData}
                   disabled={refreshing}
-<<<<<<< HEAD
                   size={isMobile ? "small" : "medium"}
-=======
-                  size={isMobile ? 'small' : 'medium'}
->>>>>>> 72bf3031
                 >
                   Refresh
                 </Button>
                 <Button
                   variant="contained"
                   startIcon={<AddIcon />}
-<<<<<<< HEAD
                   onClick={() => navigate("/sales/create")}
                   size={isMobile ? "small" : "medium"}
-=======
-                  onClick={() => navigate('/sales/create')}
-                  size={isMobile ? 'small' : 'medium'}
->>>>>>> 72bf3031
                 >
                   New Invoice
                 </Button>
               </Box>
             </Box>
-<<<<<<< HEAD
-
-=======
-            
->>>>>>> 72bf3031
+
             {refreshing && <LinearProgress sx={{ mb: 2 }} />}
           </Box>
 
@@ -657,21 +571,11 @@
                         Check-in Based Checklist System
                       </Typography>
 
-<<<<<<< HEAD
                       <Box display="flex" alignItems="center" gap={1} mb={2}>
-=======
-                      <Box
-                        display="flex"
-                        alignItems="center"
-                        gap={1}
-                        mb={2}
-                      >
->>>>>>> 72bf3031
                         <CheckCircleIcon
                           color="success"
                           sx={{ fontSize: "1.5rem" }}
                         />
-<<<<<<< HEAD
                         <Typography variant="body2" color="success.main">
                           Assignments generated automatically on employee
                           check-in
@@ -707,41 +611,6 @@
                     </Box>
 
                     <Box display="flex" gap={2}>
-=======
-                        <Typography
-                          variant="body2"
-                          color="success.main"
-                        >
-                          Assignments generated automatically on employee check-in
-                        </Typography>
-                      </Box>
-
-                      {checklistGenerationInfo && checklistGenerationInfo.todayStats && (
-                        <Box>
-                          <Typography variant="body2" color="textSecondary">
-                            Today's Status:{" "}
-                            {checklistGenerationInfo.todayStats.todayCompleted}/
-                            {checklistGenerationInfo.todayStats.todayTotal} assignments completed
-                          </Typography>
-
-                          {checklistGenerationInfo.todayStats.todayTotal === 0 && (
-                            <Typography
-                              variant="caption"
-                              color="info.main"
-                              sx={{ display: "block", mt: 1 }}
-                            >
-                              ℹ️ No assignments yet - employees will get assignments when they check in
-                            </Typography>
-                          )}
-                        </Box>
-                      )}
-                    </Box>
-
-                    <Box
-                      display="flex"
-                      gap={2}
-                    >
->>>>>>> 72bf3031
                       <Button
                         variant="outlined"
                         startIcon={refreshing ? <CircularProgress size={16} /> : <RefreshIcon />}
@@ -778,7 +647,6 @@
                     sx={{
                       cursor: "pointer",
                       transition: "all 0.3s ease",
-<<<<<<< HEAD
                       height: "100%",
                       border: card.urgent ? `2px solid ${card.color}` : "none",
                       background: card.urgent
@@ -787,13 +655,6 @@
                             0.05
                           )}, ${alpha(card.color, 0.02)})`
                         : "none",
-=======
-                      height: '100%',
-                      border: card.urgent ? `2px solid ${card.color}` : 'none',
-                      background: card.urgent 
-                        ? `linear-gradient(135deg, ${alpha(card.color, 0.05)}, ${alpha(card.color, 0.02)})`
-                        : 'none',
->>>>>>> 72bf3031
                       "&:hover": {
                         transform: "translateY(-4px)",
                         boxShadow: 6,
@@ -802,16 +663,12 @@
                     onClick={card.action}
                   >
                     <CardContent>
-<<<<<<< HEAD
                       <Box
                         display="flex"
                         alignItems="flex-start"
                         justifyContent="space-between"
                         mb={2}
                       >
-=======
-                      <Box display="flex" alignItems="flex-start" justifyContent="space-between" mb={2}>
->>>>>>> 72bf3031
                         <Box
                           sx={{
                             p: 1.5,
@@ -821,21 +678,13 @@
                         >
                           <Icon sx={{ color: card.color, fontSize: 32 }} />
                         </Box>
-<<<<<<< HEAD
-
-=======
-                        
->>>>>>> 72bf3031
+
                         {card.badge && (
                           <Chip
                             label="Action Required"
                             size="small"
                             color="error"
-<<<<<<< HEAD
                             sx={{ fontSize: "0.625rem" }}
-=======
-                            sx={{ fontSize: '0.625rem' }}
->>>>>>> 72bf3031
                           />
                         )}
                       </Box>
@@ -859,30 +708,22 @@
                       </Typography>
 
                       {card.subtitle && (
-<<<<<<< HEAD
                         <Typography
                           variant="caption"
                           color="textSecondary"
                           display="block"
                         >
-=======
-                        <Typography variant="caption" color="textSecondary" display="block">
->>>>>>> 72bf3031
                           {card.subtitle}
                         </Typography>
                       )}
 
                       {card.trend !== undefined && card.trend !== 0 && (
-<<<<<<< HEAD
                         <Box
                           display="flex"
                           alignItems="center"
                           gap={0.5}
                           mt={1}
                         >
-=======
-                        <Box display="flex" alignItems="center" gap={0.5} mt={1}>
->>>>>>> 72bf3031
                           {card.trend > 0 ? (
                             <TrendingUpIcon fontSize="small" color="success" />
                           ) : (
@@ -890,13 +731,9 @@
                           )}
                           <Typography
                             variant="caption"
-<<<<<<< HEAD
                             color={
                               card.trend > 0 ? "success.main" : "error.main"
                             }
-=======
-                            color={card.trend > 0 ? "success.main" : "error.main"}
->>>>>>> 72bf3031
                             fontWeight={600}
                           >
                             {Math.abs(card.trend).toFixed(1)}%
@@ -906,27 +743,16 @@
 
                       {card.progress !== undefined && (
                         <Box mt={2}>
-<<<<<<< HEAD
                           <LinearProgress
                             variant="determinate"
-=======
-                          <LinearProgress 
-                            variant="determinate" 
->>>>>>> 72bf3031
                             value={card.progress}
                             sx={{
                               height: 6,
                               borderRadius: 3,
                               backgroundColor: alpha(card.color, 0.1),
-<<<<<<< HEAD
                               "& .MuiLinearProgress-bar": {
                                 backgroundColor: card.color,
                               },
-=======
-                              '& .MuiLinearProgress-bar': {
-                                backgroundColor: card.color,
-                              }
->>>>>>> 72bf3031
                             }}
                           />
                         </Box>
@@ -940,7 +766,6 @@
 
           <Grid container spacing={3}>
             <Grid item xs={12} lg={8}>
-<<<<<<< HEAD
               <Card sx={{ height: "100%" }}>
                 <CardContent>
                   <Box
@@ -1069,103 +894,6 @@
                     Quick Actions
                   </Typography>
 
-=======
-              <Card sx={{ height: '100%' }}>
-                <CardContent>
-                  <Box sx={{ display: 'flex', justifyContent: 'space-between', alignItems: 'center', mb: 3 }}>
-                    <Typography variant="h6" fontWeight={600}>
-                      Recent Sales
-                    </Typography>
-                    <Button
-                      size="small"
-                      onClick={() => navigate('/sales/history')}
-                    >
-                      View All
-                    </Button>
-                  </Box>
-                  
-                  {dashboardData.recentSales.length > 0 ? (
-                    <Box>
-                      {dashboardData.recentSales.slice(0, 5).map((sale, index) => (
-                        <Box
-                          key={sale.id || index}
-                          sx={{
-                            p: 2,
-                            mb: 1,
-                            borderRadius: 1,
-                            border: '1px solid',
-                            borderColor: 'divider',
-                            cursor: 'pointer',
-                            transition: 'all 0.2s',
-                            '&:hover': {
-                              backgroundColor: alpha(themeColors.primary, 0.04),
-                              borderColor: themeColors.primary,
-                            }
-                          }}
-                          onClick={() => navigate(`/sales/view/${sale.id}`)}
-                        >
-                          <Box display="flex" justifyContent="space-between" alignItems="center">
-                            <Box flex={1}>
-                              <Typography variant="subtitle2" fontWeight={600}>
-                                {sale.customerName || 'Unknown Customer'}
-                              </Typography>
-                              <Typography variant="caption" color="textSecondary">
-                                Invoice #{sale.invoiceNumber} • {formatDate(sale.saleDate || sale.createdAt)}
-                              </Typography>
-                            </Box>
-                            <Box textAlign="right">
-                              <Typography variant="subtitle1" fontWeight={600} color="success.main">
-                                {formatCurrency(sale.grandTotal || sale.totalAmount || 0)}
-                              </Typography>
-                              <Chip
-                                label={sale.paymentStatus || 'pending'}
-                                size="small"
-                                color={sale.paymentStatus === 'paid' ? 'success' : 'warning'}
-                                sx={{ fontSize: '0.625rem', height: 20 }}
-                              />
-                            </Box>
-                          </Box>
-                        </Box>
-                      ))}
-                    </Box>
-                  ) : (
-                    <Box
-                      sx={{
-                        display: 'flex',
-                        flexDirection: 'column',
-                        alignItems: 'center',
-                        py: 6,
-                        color: 'text.secondary'
-                      }}
-                    >
-                      <ReceiptIcon sx={{ fontSize: 48, mb: 2, opacity: 0.5 }} />
-                      <Typography variant="body1" gutterBottom>
-                        No recent sales
-                      </Typography>
-                      <Typography variant="body2" sx={{ mb: 2 }}>
-                        Create your first invoice to get started
-                      </Typography>
-                      <Button
-                        variant="outlined"
-                        startIcon={<AddIcon />}
-                        onClick={() => navigate('/sales/create')}
-                      >
-                        Create Invoice
-                      </Button>
-                    </Box>
-                  )}
-                </CardContent>
-              </Card>
-            </Grid>
-
-            <Grid item xs={12} lg={4}>
-              <Card sx={{ height: '100%' }}>
-                <CardContent>
-                  <Typography variant="h6" fontWeight={600} gutterBottom>
-                    Quick Actions
-                  </Typography>
-                  
->>>>>>> 72bf3031
                   <Grid container spacing={2}>
                     <Grid item xs={12}>
                       <Button
@@ -1173,37 +901,25 @@
                         variant="contained"
                         startIcon={<AddIcon />}
                         onClick={() => navigate("/customers/add")}
-<<<<<<< HEAD
                         sx={{
                           justifyContent: "flex-start",
                           textTransform: "none",
                         }}
-=======
-                        sx={{ justifyContent: 'flex-start', textTransform: 'none' }}
->>>>>>> 72bf3031
                       >
                         Add Customer
                       </Button>
                     </Grid>
-<<<<<<< HEAD
-
-=======
-                    
->>>>>>> 72bf3031
+
                     <Grid item xs={12}>
                       <Button
                         fullWidth
                         variant="contained"
                         startIcon={<ReceiptIcon />}
                         onClick={() => navigate("/sales/create")}
-<<<<<<< HEAD
                         sx={{
                           justifyContent: "flex-start",
                           textTransform: "none",
                         }}
-=======
-                        sx={{ justifyContent: 'flex-start', textTransform: 'none' }}
->>>>>>> 72bf3031
                       >
                         Create Invoice
                       </Button>
@@ -1217,37 +933,25 @@
                             variant="outlined"
                             startIcon={<BadgeIcon />}
                             onClick={() => navigate("/employees/add")}
-<<<<<<< HEAD
                             sx={{
                               justifyContent: "flex-start",
                               textTransform: "none",
                             }}
-=======
-                            sx={{ justifyContent: 'flex-start', textTransform: 'none' }}
->>>>>>> 72bf3031
                           >
                             Add Employee
                           </Button>
                         </Grid>
-<<<<<<< HEAD
-
-=======
-                        
->>>>>>> 72bf3031
+
                         <Grid item xs={12}>
                           <Button
                             fullWidth
                             variant="outlined"
                             startIcon={<ChecklistIcon />}
                             onClick={() => navigate("/checklists/create")}
-<<<<<<< HEAD
                             sx={{
                               justifyContent: "flex-start",
                               textTransform: "none",
                             }}
-=======
-                            sx={{ justifyContent: 'flex-start', textTransform: 'none' }}
->>>>>>> 72bf3031
                           >
                             Create New Checklist
                           </Button>
@@ -1260,14 +964,10 @@
                             startIcon={<RefreshIcon />}
                             onClick={handleManualGeneration}
                             disabled={refreshing}
-<<<<<<< HEAD
                             sx={{
                               justifyContent: "flex-start",
                               textTransform: "none",
                             }}
-=======
-                            sx={{ justifyContent: 'flex-start', textTransform: 'none' }}
->>>>>>> 72bf3031
                             color="primary"
                           >
                             {refreshing ? "Generating..." : "Generate for Checked-in"}
@@ -1279,7 +979,6 @@
                             fullWidth
                             variant="outlined"
                             startIcon={<AssessmentIcon />}
-<<<<<<< HEAD
                             onClick={() =>
                               navigate("/analytics/employee-sales")
                             }
@@ -1287,10 +986,6 @@
                               justifyContent: "flex-start",
                               textTransform: "none",
                             }}
-=======
-                            onClick={() => navigate("/analytics/employee-sales")}
-                            sx={{ justifyContent: 'flex-start', textTransform: 'none' }}
->>>>>>> 72bf3031
                           >
                             Employee Analytics
                           </Button>
@@ -1302,14 +997,10 @@
                             variant="outlined"
                             startIcon={<AssessmentIcon />}
                             onClick={() => navigate("/reports/employees")}
-<<<<<<< HEAD
                             sx={{
                               justifyContent: "flex-start",
                               textTransform: "none",
                             }}
-=======
-                            sx={{ justifyContent: 'flex-start', textTransform: 'none' }}
->>>>>>> 72bf3031
                           >
                             Employee Reports
                           </Button>
@@ -1325,37 +1016,25 @@
                             variant="outlined"
                             startIcon={<ScheduleIcon />}
                             onClick={() => navigate("/attendance")}
-<<<<<<< HEAD
                             sx={{
                               justifyContent: "flex-start",
                               textTransform: "none",
                             }}
-=======
-                            sx={{ justifyContent: 'flex-start', textTransform: 'none' }}
->>>>>>> 72bf3031
                           >
                             Check In (Get Checklists)
                           </Button>
                         </Grid>
-<<<<<<< HEAD
-
-=======
-                        
->>>>>>> 72bf3031
+
                         <Grid item xs={12}>
                           <Button
                             fullWidth
                             variant="outlined"
                             startIcon={<TaskIcon />}
                             onClick={() => navigate("/my-checklists")}
-<<<<<<< HEAD
                             sx={{
                               justifyContent: "flex-start",
                               textTransform: "none",
                             }}
-=======
-                            sx={{ justifyContent: 'flex-start', textTransform: 'none' }}
->>>>>>> 72bf3031
                           >
                             My Checklists
                           </Button>
@@ -1369,21 +1048,16 @@
                         variant="outlined"
                         startIcon={<HistoryIcon />}
                         onClick={() => navigate("/sales/history")}
-<<<<<<< HEAD
                         sx={{
                           justifyContent: "flex-start",
                           textTransform: "none",
                         }}
-=======
-                        sx={{ justifyContent: 'flex-start', textTransform: 'none' }}
->>>>>>> 72bf3031
                       >
                         View Sales
                       </Button>
                     </Grid>
                   </Grid>
 
-<<<<<<< HEAD
                   <Box
                     mt={3}
                     p={2}
@@ -1397,10 +1071,6 @@
                       fontWeight={600}
                       gutterBottom
                     >
-=======
-                  <Box mt={3} p={2} sx={{ bgcolor: alpha(themeColors.primary, 0.05), borderRadius: 1 }}>
-                    <Typography variant="subtitle2" fontWeight={600} gutterBottom>
->>>>>>> 72bf3031
                       Business Summary
                     </Typography>
                     <Box display="flex" justifyContent="space-between" mb={1}>
@@ -1423,15 +1093,11 @@
                       <Typography variant="caption" color="textSecondary">
                         Revenue Collected:
                       </Typography>
-<<<<<<< HEAD
                       <Typography
                         variant="caption"
                         fontWeight={600}
                         color="success.main"
                       >
-=======
-                      <Typography variant="caption" fontWeight={600} color="success.main">
->>>>>>> 72bf3031
                         {formatCurrency(dashboardData.sales.totalAmountPaid)}
                       </Typography>
                     </Box>
@@ -1459,11 +1125,7 @@
         onClose={handleProfileMenuClose}
         onClick={handleProfileMenuClose}
       >
-<<<<<<< HEAD
         <MenuItem onClick={() => navigate("/profile")}>
-=======
-        <MenuItem onClick={() => navigate('/profile')}>
->>>>>>> 72bf3031
           <ListItemIcon>
             <PersonIcon fontSize="small" />
           </ListItemIcon>
